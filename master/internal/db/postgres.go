--- conflicted
+++ resolved
@@ -121,13 +121,8 @@
 }
 
 const (
-<<<<<<< HEAD
-	// CodeUniqueViolation is the error code that Postgres uses to indicate that an attempted insert/update
-	// violates a uniqueness constraint.  Obtained from:
-=======
 	// CodeUniqueViolation is the error code that Postgres uses to indicate that an attempted
 	// insert/update violates a uniqueness constraint.  Obtained from:
->>>>>>> 592b1f0f
 	// https://www.postgresql.org/docs/10/errcodes-appendix.html
 	CodeUniqueViolation = "23505"
 	// CodeForeignKeyViolation is the error code that Postgres uses to indicate that an attempted
