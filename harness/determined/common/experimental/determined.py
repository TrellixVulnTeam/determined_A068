import pathlib
import warnings
<<<<<<< HEAD
from typing import Any, Dict, Iterable, List, Optional, Sequence, Tuple, Union
=======
from typing import Any, Dict, Iterable, List, Optional, Sequence, Union
>>>>>>> b279bb5b

from determined.common import api, context, util, yaml
from determined.common.api import authentication, bindings, certs
from determined.common.experimental import checkpoint, experiment, model, trial, user


class _CreateExperimentResponse:
    def __init__(self, raw: Any):
        if not isinstance(raw, dict):
            raise ValueError(f"CreateExperimentResponse must be a dict; got {raw}")

        if "experiment" not in raw:
            raise ValueError(f"CreateExperimentResponse must have an experiment field; got {raw}")
        exp = raw["experiment"]
        if not isinstance(exp, dict):
            raise ValueError(f'CreateExperimentResponse["experiment"] must be a dict; got {exp}')
        if "id" not in exp:
            raise ValueError(f'CreateExperimentResponse["experiment"] must have an id; got {exp}')
        exp_id = exp["id"]
        if not isinstance(exp_id, int):
            raise ValueError(
                f'CreateExperimentResponse["experiment"]["id"] must be a int; got {exp_id}'
            )
        self.id = exp_id


class Determined:
    """
    Determined gives access to Determined API objects.

    Arguments:
        master (string, optional): The URL of the Determined master. If
            this argument is not specified, the environment variables ``DET_MASTER`` and
            ``DET_MASTER_ADDR`` will be checked for the master URL in that order.
        user (string, optional): The Determined username used for
            authentication. (default: ``determined``)
    """

    def __init__(
        self,
        master: Optional[str] = None,
        user: Optional[str] = None,
        password: Optional[str] = None,
        cert_path: Optional[str] = None,
        cert_name: Optional[str] = None,
        noverify: bool = False,
    ):
        master = master or util.get_default_master_address()

        cert = certs.default_load(
            master_url=master,
            explicit_path=cert_path,
            explicit_cert_name=cert_name,
            explicit_noverify=noverify,
        )

        # TODO: This should probably be try_reauth=False, but it appears that would break the case
        # where the default credentials are available from the master and could be discovered by
        # a REST API call against the master.
        auth = authentication.Authentication(master, user, password, try_reauth=True, cert=cert)
        self._session = api.Session(master, user, auth, cert)

    def _from_bindings(self, raw: bindings.v1User) -> user.User:
        assert raw.id is not None
        if raw.agentUserGroup is not None:
            return user.User(
                user_id=raw.id,
                username=raw.username,
                admin=raw.admin,
                session=self._session,
                active=raw.active,
                display_name=raw.displayName,
                agent_uid=raw.agentUserGroup.agentUid,
                agent_gid=raw.agentUserGroup.agentGid,
                agent_user=raw.agentUserGroup.agentUser,
                agent_group=raw.agentUserGroup.agentGroup,
            )
        else:
            return user.User(
                user_id=raw.id,
                username=raw.username,
                admin=raw.admin,
                session=self._session,
                active=raw.active,
                display_name=raw.displayName,
            )

    def create_user(self, username: str, admin: bool, password: Optional[str]) -> user.User:
        create_user = bindings.v1User(username=username, admin=admin, active=True)
        hashedPassword = None
        if password is not None:
            hashedPassword = api.salt_and_hash(password)
        req = bindings.v1PostUserRequest(password=hashedPassword, user=create_user, isHashed=True)
        resp = bindings.post_PostUser(self._session, body=req)
        assert resp.user is not None
        return self._from_bindings(resp.user)

    def get_user_by_id(self, user_id: int) -> user.User:
        resp = bindings.get_GetUser(session=self._session, userId=user_id)
        assert user_id is not None
        return self._from_bindings(resp.user)

    def get_user_by_name(self, user_name: str) -> user.User:
        resp = bindings.get_GetUserByUsername(session=self._session, username=user_name)
        return self._from_bindings(resp.user)

    def whoami(self) -> user.User:
        resp = bindings.get_GetMe(self._session)
        return self._from_bindings(resp.user)

    def logout(self) -> None:
        bindings.post_Logout(self._session)

    def list_users(self) -> Sequence[user.User]:
        users_bindings = bindings.get_GetUsers(session=self._session).users
        users: List[user.User] = []
        if users_bindings is None:
            return users
        for user_b in users_bindings:
            user_obj = self._from_bindings(user_b)
            users.append(user_obj)
        return users

    def create_experiment(
        self,
        config: Union[str, pathlib.Path, Dict],
        model_dir: Union[str, pathlib.Path],
        includes: Optional[Iterable[Union[str, pathlib.Path]]] = None,
    ) -> Tuple[experiment.ExperimentReference, Optional[Sequence[bindings.v1LaunchWarning]]]:
        """
        Create an experiment with config parameters and model directory. The function
        returns :class:`~determined.experimental.ExperimentReference` of the experiment.

        Arguments:
            config(string, pathlib.Path, dictionary): experiment config filename (.yaml)
                or a dict.
            model_dir(string): directory containing model definition.
            includes (Iterable[Union[str, pathlib.Path]], optional): Additional files or
            directories to include in the model definition.  (default: ``None``)
        """
        if isinstance(config, str):
            with open(config) as f:
                config_text = f.read()
            _ = util.safe_load_yaml_with_exceptions(config_text)
        elif isinstance(config, pathlib.Path):
            with config.open() as f:
                config_text = f.read()
            _ = util.safe_load_yaml_with_exceptions(config_text)
        elif isinstance(config, Dict):
            yaml_dump = yaml.dump(config)
            assert yaml_dump is not None
            config_text = yaml_dump
        else:
            raise ValueError("config parameter must be dictionary or path")

        if isinstance(model_dir, str):
            model_dir = pathlib.Path(model_dir)

        path_includes = (pathlib.Path(i) for i in includes or [])
        model_context = context.read_v1_context(model_dir, includes=path_includes)

        req = bindings.v1CreateExperimentRequest(
            # TODO: add this as a param to create_experiment()
            activate=True,
            config=config_text,
            modelDefinition=model_context,
            # TODO: add these as params to create_experiment()
            parentId=None,
            projectId=None,
        )

        resp = bindings.post_CreateExperiment(self._session, body=req)

        exp_id = resp.experiment.id
        exp = experiment.ExperimentReference(exp_id, self._session)

        return exp, resp.warnings

    def get_experiment(self, experiment_id: int) -> experiment.ExperimentReference:
        """
        Get the :class:`~determined.experimental.ExperimentReference` representing the
        experiment with the provided experiment ID.
        """
        return experiment.ExperimentReference(
            experiment_id,
            self._session,
        )

    def get_trial(self, trial_id: int) -> trial.TrialReference:
        """
        Get the :class:`~determined.experimental.TrialReference` representing the
        trial with the provided trial ID.
        """
        return trial.TrialReference(trial_id, self._session)

    def get_checkpoint(self, uuid: str) -> checkpoint.Checkpoint:
        """
        Get the :class:`~determined.experimental.Checkpoint` representing the
        checkpoint with the provided UUID.
        """
        resp = bindings.get_GetCheckpoint(self._session, checkpointUuid=uuid)
        return checkpoint.Checkpoint._from_bindings(resp.checkpoint, self._session)

    def create_model(
        self,
        name: str,
        description: Optional[str] = "",
        metadata: Optional[Dict[str, Any]] = None,
        labels: Optional[List[str]] = None,
    ) -> model.Model:
        """
        Add a model to the model registry.

        Arguments:
            name (string): The name of the model. This name must be unique.
            description (string, optional): A description of the model.
            metadata (dict, optional): Dictionary of metadata to add to the model.
        """

        # TODO: add notes param to create_model()
        req = bindings.v1PostModelRequest(
            name=name, description=description, labels=labels, metadata=metadata, notes=None
        )

        resp = bindings.post_PostModel(self._session, body=req)

        return model.Model._from_bindings(resp.model, self._session)

    def get_model(self, identifier: Union[str, int]) -> model.Model:
        """
        Get the :class:`~determined.experimental.Model` from the model registry
        with the provided identifer, which is either a string-type name or an
        integer-type model ID. If no corresponding model is found in the registry,
        an exception is raised.

        Arguments:
            identifier (string, int): The unique name or ID of the model.
        """

        resp = bindings.get_GetModel(self._session, modelName=str(identifier))
        return model.Model._from_bindings(resp.model, self._session)

    def get_model_by_id(self, model_id: int) -> model.Model:
        """
        Get the :class:`~determined.experimental.Model` from the model registry
        with the provided id. If no model with that id is found in the registry,
        an exception is raised.

        .. warning::
           Determined.get_model_by_id() has been deprecated and will be removed
           in a future version.
           Please call Determined.get_model() with either a string-type name or
           an integer-type model ID.
        """
        warnings.warn(
            "Determined.get_model_by_id() has been deprecated and will be removed "
            "in a future version.\n"
            "Please call Determined.get_model() with either a string-type name or "
            "an integer-type model ID.",
            FutureWarning,
        )
        return self.get_model(model_id)

    def get_models(
        self,
        sort_by: model.ModelSortBy = model.ModelSortBy.NAME,
        order_by: model.ModelOrderBy = model.ModelOrderBy.ASCENDING,
        name: Optional[str] = None,
        description: Optional[str] = None,
        model_id: Optional[int] = None,
    ) -> List[model.Model]:
        """
        Get a list of all models in the model registry.

        Arguments:
            sort_by: Which field to sort by. See :class:`~determined.experimental.ModelSortBy`.
            order_by: Whether to sort in ascending or descending order. See
                :class:`~determined.experimental.ModelOrderBy`.
            name: If this parameter is set, models will be filtered to only
                include models with names matching this parameter.
            description: If this parameter is set, models will be filtered to
                only include models with descriptions matching this parameter.
            model_id: If this paramter is set, models will be filtered to
                only include the model with this unique numeric id.
        """
        # TODO: more parameters?
        #   - archived
        #   - labels
        #   - userIds
        #   - users
        def get_with_offset(offset: int) -> bindings.v1GetModelsResponse:
            return bindings.get_GetModels(
                self._session,
                archived=None,
                description=description,
                id=model_id,
                labels=None,
                name=name,
                offset=offset,
                orderBy=order_by._to_bindings(),
                sortBy=sort_by._to_bindings(),
                userIds=None,
                users=None,
            )

        resps = api.read_paginated(get_with_offset)

        return [model.Model._from_bindings(m, self._session) for r in resps for m in r.models]

    def get_model_labels(self) -> List[str]:
        """
        Get a list of labels used on any models, sorted from most-popular to least-popular.
        """
        return list(bindings.get_GetModelLabels(self._session).labels)<|MERGE_RESOLUTION|>--- conflicted
+++ resolved
@@ -1,10 +1,6 @@
 import pathlib
 import warnings
-<<<<<<< HEAD
 from typing import Any, Dict, Iterable, List, Optional, Sequence, Tuple, Union
-=======
-from typing import Any, Dict, Iterable, List, Optional, Sequence, Union
->>>>>>> b279bb5b
 
 from determined.common import api, context, util, yaml
 from determined.common.api import authentication, bindings, certs
